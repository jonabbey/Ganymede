--- conflicted
+++ resolved
@@ -346,10 +346,6 @@
 
 --
 
-<<<<<<< HEAD
-Special thanks to authors of Ant, Subversion, and Git for high quality
-build and version control tools.
-=======
 The arlut.csd.JTable.TableSorter class which is used to decorate and
 provide sorting for the javax.swing.JTable class is a product of Sun
 Microsystems, and is used under the following license:
@@ -385,6 +381,5 @@
 
 --
 
-Special thanks to authors of Ant and Subversion for high quality build
-and version control tools.
->>>>>>> 22a97751
+Special thanks to authors of Ant, Subversion, and Git for high quality
+build and version control tools.