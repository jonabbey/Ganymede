--- conflicted
+++ resolved
@@ -119,10 +119,6 @@
  * server if the user chooses to refresh the query, but normally the dump query
  * is performed by gclient.
  *
-<<<<<<< HEAD
- * @version $Id$
-=======
->>>>>>> f6f7a7f2
  * @author Jonathan Abbey, jonabbey@arlut.utexas.edu
  */
 
