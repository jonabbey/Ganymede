--- conflicted
+++ resolved
@@ -1,20 +1,12 @@
 Ganymede Release 2.0
-<<<<<<< HEAD
-4 September 2012
-=======
 3 January 2013
->>>>>>> 08de1866
 CHANGES
 
 ---------------------------------------------
 
 -------------------- Changes from 1.0.12 to 2.0.0 -------------------
 
-<<<<<<< HEAD
-RELEASE DATE: 4 September 2012
-=======
 RELEASE DATE: 3 January 2013
->>>>>>> 08de1866
 
 1. [EVERYTHING] Ganymede Rebooted.. Subversion, Ant
 
@@ -2049,12 +2041,6 @@
 The Ganymede client will now simply terminate when the main window is
 closed.
 
-<<<<<<< HEAD
-150. [SOURCE] Detabified Ganymede source
-
-Following JWZ's advice, I have now switched to using spaces for all
-indents in the Ganymede source code.
-=======
 150. [SERVER] The server now supports a Ganymede.returnaddrdesc property.
 
 The Ganymede Server now supports a new system property,
@@ -2101,7 +2087,6 @@
 the Sync Monitor, and changed the column ordering in the Scheduled
 Task Monitor to have 'Last Run' be the last column as it is in the
 other admin console table views.
->>>>>>> 08de1866
 
 -------------------- Changes from 1.0.11 to 1.0.12 -------------------
 
